name: Python package

on: [push]

jobs:
  build:
    runs-on: ubuntu-latest
    strategy:
      matrix:
        python-version: ['3.7', '3.8', '3.9', '3.10']
    steps:
      - uses: actions/checkout@v4
      - name: Set up Python ${{ matrix.python-version }}
        uses: actions/setup-python@v5
        with:
          python-version: ${{ matrix.python-version }}
      - name: Install dependencies
        run: |
          make testsuite.install
      - name: Test with pytest
        run: |
          make testsuite.run
<<<<<<< HEAD
      - uses: codecov/codecov-action@v5
=======
      - uses: codecov/codecov-action@v4
>>>>>>> e59b2885
        with:
          token: ${{ secrets.CODECOV_TOKEN }}
          flags: Python-v${{ matrix.python-version }}
          files: ./coverage.xml
  package:
    needs: build
    if: github.event_name == 'push' && startsWith(github.ref, 'refs/tags')
    runs-on: ubuntu-latest
    steps:
      - uses: actions/checkout@v4
      - name: Set up Python
        uses: actions/setup-python@v5
        with:
          python-version: '3.8'
      - name: Install Packaging Tools
        run: |
          make package.install
      - name: Build Package
        run: |
          make package.build
      - name: Publish package to TestPyPi
        uses: pypa/gh-action-pypi-publish@release/v1
        with:
          user: __token__
          password: ${{ secrets.PYPI_API_TOKEN}}<|MERGE_RESOLUTION|>--- conflicted
+++ resolved
@@ -20,11 +20,7 @@
       - name: Test with pytest
         run: |
           make testsuite.run
-<<<<<<< HEAD
       - uses: codecov/codecov-action@v5
-=======
-      - uses: codecov/codecov-action@v4
->>>>>>> e59b2885
         with:
           token: ${{ secrets.CODECOV_TOKEN }}
           flags: Python-v${{ matrix.python-version }}
